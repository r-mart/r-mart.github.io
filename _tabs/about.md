--- conflicted
+++ resolved
@@ -4,8 +4,4 @@
 order: 4
 ---
 
-<<<<<<< HEAD
 A blog about statistics, machine learning, image analysis, signal processing and related topics
-=======
-> A blog about statistics, machine learning, image analysis, signal processing and related topics
->>>>>>> dcf8e7f5
